import logging
from argparse import ArgumentParser
from sys import argv

from simfantasy.enums import Attribute, Race, Slot
from simfantasy.jobs.bard import Bard
from simfantasy.simulator import Actor, Item, Materia, Simulation, Weapon

if __name__ == '__main__':
<<<<<<< HEAD
    sim = Simulation(log_level=logging.DEBUG if 'debug=1' in argv else None,
                     vertical_output='vertical=1' in argv,
                     export_html=True if 'export_html=1' in argv else None)
=======
    parser = ArgumentParser()
    parser.add_argument('--debug', action='store_true')
    parser.add_argument('--log-event-filter', action='store')
    parser.add_argument('--iterations', action='store', type=int, default=100)
    parser.add_argument('--log-action-attempts', action='store_true', default=False, dest='log_action_attempts')

    heap_options = parser.add_mutually_exclusive_group()
    heap_options.add_argument('--log-pushes', action='store_false', default=True, dest='log_pops')
    heap_options.add_argument('--log-pops', action='store_false', default=True, dest='log_pushes')

    args = parser.parse_args(argv[1:])

    sim = Simulation(log_level=logging.DEBUG if args.debug else None,
                     log_event_filter=args.log_event_filter,
                     log_pushes=args.log_pushes,
                     log_pops=args.log_pops,
                     iterations=args.iterations,
                     log_action_attempts=args.log_action_attempts)
>>>>>>> 5134c011

    enemy = Actor(sim=sim, race=Race.ENEMY)

    savage_aim_vi = Materia(Attribute.CRITICAL_HIT, 40)
    savage_might_vi = Materia(Attribute.DETERMINATION, 40)
    heavens_eye_vi = Materia(Attribute.DIRECT_HIT, 40)
    vitality_vi = Materia(Attribute.VITALITY, 25)

    kujakuo = Weapon(name='Kujakuo', physical_damage=102, magic_damage=69, auto_attack=103.36, delay=3.04,
                     stats=((Attribute.DEXTERITY, 330), (Attribute.CRITICAL_HIT, 209), (Attribute.VITALITY, 358),
                            (Attribute.DIRECT_HIT, 298)),
                     melds=(savage_aim_vi, savage_aim_vi))

    true_linen_cap = Item(name='True Linen Cap of Aiming', slot=Slot.HEAD,
                          stats=((Attribute.DEXTERITY, 180), (Attribute.CRITICAL_HIT, 114), (Attribute.VITALITY, 193),
                                 (Attribute.DIRECT_HIT, 163), (Attribute.DEFENSE, 428), (Attribute.MAGIC_DEFENSE, 428)),
                          melds=(savage_aim_vi, savage_might_vi))

    true_linen_jacket = Item(name='True Linen Jacket of Aiming', slot=Slot.BODY,
                             stats=((Attribute.DEXTERITY, 293), (Attribute.CRITICAL_HIT, 265),
                                    (Attribute.VITALITY, 314), (Attribute.DETERMINATION, 186), (Attribute.DEFENSE, 599),
                                    (Attribute.MAGIC_DEFENSE, 599)),
                             melds=(heavens_eye_vi, heavens_eye_vi))

    augmented_tomestone_gloves = Item(name='Augmented Lost Allagan Gloves of Aiming', slot=Slot.HANDS,
                                      stats=((Attribute.DEXTERITY, 172), (Attribute.CRITICAL_HIT, 156),
                                             (Attribute.VITALITY, 182), (Attribute.DIRECT_HIT, 109),
                                             (Attribute.DEFENSE, 418), (Attribute.MAGIC_DEFENSE, 418)),
                                      melds=(heavens_eye_vi, savage_might_vi))

    slothskin_belt = Item(name='Slothskin Belt of Aiming', slot=Slot.WAIST,
                          stats=((Attribute.DEXTERITY, 135), (Attribute.DETERMINATION, 122), (Attribute.VITALITY, 145),
                                 (Attribute.DIRECT_HIT, 86), (Attribute.DEFENSE, 371), (Attribute.MAGIC_DEFENSE, 371)),
                          melds=(savage_aim_vi,))

    true_linen_breeches = Item(name='True Linen Breeches of Aiming', slot=Slot.LEGS,
                               stats=(
                                   (Attribute.DEXTERITY, 293), (Attribute.SKILL_SPEED, 265), (Attribute.VITALITY, 314),
                                   (Attribute.DIRECT_HIT, 186), (Attribute.DEFENSE, 599),
                                   (Attribute.MAGIC_DEFENSE, 599)),
                               melds=(savage_aim_vi, savage_aim_vi))

    slothskin_boots = Item(name='Slothskin Boots of Aiming', slot=Slot.FEET,
                           stats=((Attribute.DEXTERITY, 180), (Attribute.CRITICAL_HIT, 114), (Attribute.VITALITY, 193),
                                  (Attribute.SKILL_SPEED, 163), (Attribute.DEFENSE, 428),
                                  (Attribute.MAGIC_DEFENSE, 428)),
                           melds=(savage_aim_vi, heavens_eye_vi))

    carborundum_earrings = Item(name='Carborundum Earring of Aiming', slot=Slot.EARRINGS,
                                stats=((Attribute.DEXTERITY, 135), (Attribute.SKILL_SPEED, 122),
                                       (Attribute.DETERMINATION, 86), (Attribute.DEFENSE, 1),
                                       (Attribute.MAGIC_DEFENSE, 1)),
                                melds=(savage_aim_vi,))

    diamond_necklace = Item(name='Diamond Necklace of Aiming', slot=Slot.NECKLACE,
                            stats=((Attribute.DEXTERITY, 149), (Attribute.DETERMINATION, 133),
                                   (Attribute.CRITICAL_HIT, 93), (Attribute.DEFENSE, 1), (Attribute.MAGIC_DEFENSE, 1)),
                            melds=(vitality_vi,))

    augmented_tomestone_bracelet = Item(name='Augmented Lost Allagan Bracelet of Aiming', slot=Slot.BRACELET,
                                        stats=((Attribute.DEXTERITY, 129), (Attribute.DIRECT_HIT, 82),
                                               (Attribute.CRITICAL_HIT, 117), (Attribute.DEFENSE, 1),
                                               (Attribute.MAGIC_DEFENSE, 1)),
                                        melds=(vitality_vi,))

    augmented_tomestone_ring = Item(name='Augmented Lost Allagan Ring of Aiming', slot=Slot.RING,
                                    stats=((Attribute.DEXTERITY, 129), (Attribute.DETERMINATION, 117),
                                           (Attribute.CRITICAL_HIT, 82), (Attribute.DEFENSE, 1),
                                           (Attribute.MAGIC_DEFENSE, 1)),
                                    melds=(vitality_vi,))

    carborundum_ring = Item(name='Carborundum Ring of Aiming', slot=Slot.RING,
                            stats=((Attribute.DEXTERITY, 135), (Attribute.DIRECT_HIT, 122),
                                   (Attribute.CRITICAL_HIT, 86), (Attribute.DEFENSE, 1), (Attribute.MAGIC_DEFENSE, 1)),
                            melds=(vitality_vi,))

    bard = Bard(sim, race=Race.HIGHLANDER, name='Dikembe', target=enemy,
                gear=((Slot.WEAPON, kujakuo), (Slot.HEAD, true_linen_cap), (Slot.BODY, true_linen_jacket),
                      (Slot.HANDS, augmented_tomestone_gloves), (Slot.WAIST, slothskin_belt),
                      (Slot.LEGS, true_linen_breeches), (Slot.FEET, slothskin_boots),
                      (Slot.EARRINGS, carborundum_earrings),
                      (Slot.NECKLACE, diamond_necklace), (Slot.BRACELET, augmented_tomestone_bracelet),
                      (Slot.LEFT_RING, augmented_tomestone_ring), (Slot.RIGHT_RING, carborundum_ring)))

    sim.run()<|MERGE_RESOLUTION|>--- conflicted
+++ resolved
@@ -7,16 +7,12 @@
 from simfantasy.simulator import Actor, Item, Materia, Simulation, Weapon
 
 if __name__ == '__main__':
-<<<<<<< HEAD
-    sim = Simulation(log_level=logging.DEBUG if 'debug=1' in argv else None,
-                     vertical_output='vertical=1' in argv,
-                     export_html=True if 'export_html=1' in argv else None)
-=======
     parser = ArgumentParser()
     parser.add_argument('--debug', action='store_true')
     parser.add_argument('--log-event-filter', action='store')
     parser.add_argument('--iterations', action='store', type=int, default=100)
     parser.add_argument('--log-action-attempts', action='store_true', default=False, dest='log_action_attempts')
+    parser.add_argument('--export_html', action='store', type=int, default=0)
 
     heap_options = parser.add_mutually_exclusive_group()
     heap_options.add_argument('--log-pushes', action='store_false', default=True, dest='log_pops')
@@ -29,8 +25,8 @@
                      log_pushes=args.log_pushes,
                      log_pops=args.log_pops,
                      iterations=args.iterations,
+                     export=args.export_html,
                      log_action_attempts=args.log_action_attempts)
->>>>>>> 5134c011
 
     enemy = Actor(sim=sim, race=Race.ENEMY)
 
